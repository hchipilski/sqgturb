from __future__ import print_function
import matplotlib
matplotlib.use('Agg')
import matplotlib.pyplot as plt
import numpy as np
from netCDF4 import Dataset
import sys, time, os
from sqgturb import SQG, rfft2, irfft2, cartdist,enkf_update,gaspcohn, bulk_ensrf

# EnKF cycling for SQG turbulence model with boundary temp obs,
# horizontal and vertical localization.  Relaxation to prior spread
# inflation, or Hodyss and Campbell inflation.
# Random or fixed observing network (obs on either boundary or
# both). Options for serial EnSRF, global EnSRF or LETKF.

if len(sys.argv) == 1:
   msg="""
python sqg_enkf.py hcovlocal_scale <covinflate1 covinflate2>
   hcovlocal_scale = horizontal localization scale in km
   vertical covariance length scale implied by scaling with Rossby radius.
   covinflate1,covinflate2: inflation parameters (optional).
   if only covinflate1 is specified, it is interpreted as the relaxation
   factor for RTPS inflation.
   if neither covinflate1 or covinflate2 specified
   Hodyss et al inflation (http://journals.ametsoc.org/doi/abs/10.1175/MWR-D-15-0329.1)
   with a=b=1 used.
   if both covinflate1 and covinflate2 given, they correspond to a and b in the
   Hodyss et al inflation (eqn 4.4).
   """
   raise SystemExit(msg)

# horizontal covariance localization length scale in meters.
hcovlocal_scale = float(sys.argv[1])
# vertical covariance localization factor
# is related to horizontal scale by vcovlocal_fact = GC(L_r/hcovlocal_scale)
# where here L_r is Rossby radius and GC is the gaspari-cohn localization function.
# defined s.t. GC(0)=1, GC(x) = 0 for x >= 1.

# optional inflation parameters:
# (covinflate2 <= 0 for RTPS inflation
# (http://journals.ametsoc.org/doi/10.1175/MWR-D-11-00276.1),
# otherwise use Hodyss et al inflation
# (http://journals.ametsoc.org/doi/abs/10.1175/MWR-D-15-0329.1)
if len(sys.argv) == 3:
    covinflate1 = float(sys.argv[2])
    covinflate2 = -1
elif len(sys.argv) == 4:
    covinflate1 = float(sys.argv[2])
    covinflate2 = float(sys.argv[3])
else:
    covinflate1 = 1.
    covinflate2 = 1.
exptname = os.getenv('exptname','test')
threads = int(os.getenv('OMP_NUM_THREADS','1'))

diff_efold = None # use diffusion from climo file

profile = False # turn on profiling?

<<<<<<< HEAD
use_letkf = True  # use LETKF
global_enkf = False # global EnSRF solve
denkf = False # use Sakov DEnKF to update ens perts
read_restart = False
# if savedata not None, netcdf filename will be defined by env var 'exptname'
# if savedata = 'restart', only last time is saved (so expt can be restarted)
#savedata = True 
=======
use_letkf = True  # use serial EnSRF
global_enkf = False # global EnSRF solve
denkf = False # use Sakov DEnKF to update ens perts
read_restart = False
savedata = None # if not None, netcdf filename to save data.
#savedata = True # filename given by exptname env var
#savedata = 'sqg_enkf.nc'
>>>>>>> c9fe9ca5
#savedata = 'restart'
savedata = None
#nassim = 101 
#nassim_spinup = 1
nassim = 200 # assimilation times to run
nassim_spinup = 100

direct_insertion = False 
if direct_insertion: print('# direct insertion!')

nanals = 20 # ensemble members

oberrstdev = 1. # ob error standard deviation in K

# nature run created using sqg_run.py.
filename_climo = 'sqg_N96_12hrly.nc' # file name for forecast model climo
# perfect model
filename_truth = 'sqg_N96_12hrly.nc' # file name for nature run to draw obs
<<<<<<< HEAD
=======
#filename_truth = 'sqg_N256_N96_12hrly.nc' # file name for nature run to draw obs
>>>>>>> c9fe9ca5

print('# filename_modelclimo=%s' % filename_climo)
print('# filename_truth=%s' % filename_truth)

# fix random seed for reproducibility.
rsobs = np.random.RandomState(42) # fixed seed for observations
rsics = np.random.RandomState() # varying seed for initial conditions

# get model info
nc_climo = Dataset(filename_climo)
# parameter used to scale PV to temperature units.
scalefact = nc_climo.f*nc_climo.theta0/nc_climo.g
# initialize qg model instances for each ensemble member.
x = nc_climo.variables['x'][:]
y = nc_climo.variables['y'][:]
x, y = np.meshgrid(x, y)
nx = len(x); ny = len(y)
dt = nc_climo.dt
if diff_efold == None: diff_efold=nc_climo.diff_efold
pvens = np.empty((nanals,2,ny,nx),np.float32)
if not read_restart:
    pv_climo = nc_climo.variables['pv']
    indxran = rsics.choice(pv_climo.shape[0],size=nanals,replace=False)
else:
    ncinit = Dataset('%s_restart.nc' % exptname, mode='r', format='NETCDF4_CLASSIC')
    ncinit.set_auto_mask(False)
    pvens[:] = ncinit.variables['pv_b'][-1,...]/scalefact
    tstart = ncinit.variables['t'][-1]
    #for nanal in range(nanals):
    #    print(nanal, pvens[nanal].min(), pvens[nanal].max())
# get OMP_NUM_THREADS (threads to use) from environment.
models = []
for nanal in range(nanals):
    if not read_restart:
        pvens[nanal] = pv_climo[indxran[nanal]]
        #print(nanal, pvens[nanal].min(), pvens[nanal].max())
    models.append(\
    SQG(pvens[nanal],
    nsq=nc_climo.nsq,f=nc_climo.f,dt=dt,U=nc_climo.U,H=nc_climo.H,\
    r=nc_climo.r,tdiab=nc_climo.tdiab,symmetric=nc_climo.symmetric,\
    diff_order=nc_climo.diff_order,diff_efold=diff_efold,threads=threads))
if read_restart: ncinit.close()

# vertical localization scale
Lr = np.sqrt(models[0].nsq)*models[0].H/models[0].f
vcovlocal_fact = gaspcohn(np.array(Lr/hcovlocal_scale))
#vcovlocal_fact = 0.0 # no increment at opposite boundary
#vcovlocal_fact = 1.0 # no vertical localization

print('# use_letkf=%s global_enkf=%s denkf=%s' % (use_letkf,global_enkf,denkf))
print("# hcovlocal=%g vcovlocal=%s diff_efold=%s covinf1=%s covinf2=%s nanals=%s" %\
     (hcovlocal_scale/1000.,vcovlocal_fact,diff_efold,covinflate1,covinflate2,nanals))

# if nobs > 0, each ob time nobs ob locations are randomly sampled (without
# replacement) from the model grid
# if nobs < 0, fixed network of every Nth grid point used (N = -nobs)
<<<<<<< HEAD
#nobs = nx*ny//2 # number of obs to assimilate (randomly distributed)
=======
nobs = nx*ny
#nobs = 3*nx*ny//4 # number of obs to assimilate (randomly distributed)
>>>>>>> c9fe9ca5
#nobs = nx*ny//16 # number of obs to assimilate (randomly distributed)
#nobs = -1 # fixed network, every -nobs grid points. nobs=-1 obs at all pts.

# nature run
nc_truth = Dataset(filename_truth)
pv_truth = nc_truth.variables['pv']
# set up arrays for obs and localization function
if nobs < 0:
    nskip = -nobs
    if (nx*ny)%nobs != 0:
        raise ValueError('nx*ny must be divisible by nobs')
    nobs = (nx*ny)//nskip**2
    print('# fixed network nobs = %s' % nobs)
    fixed = True
else:
    fixed = False
    print('# random network nobs = %s' % nobs)
<<<<<<< HEAD
if nobs == nx*ny//2: fixed=True
=======
# used fixed network if nobs is one half or one quarter of grid.
if nobs == nx*ny//2 or nobs == nx*ny//4: fixed=True
>>>>>>> c9fe9ca5
oberrvar = oberrstdev**2*np.ones(nobs,np.float)
pvob = np.empty((2,nobs),np.float)
covlocal = np.empty((ny,nx),np.float)
covlocal_tmp = np.empty((nobs,nx*ny),np.float)
xens = np.empty((nanals,2,nx*ny),np.float)
if not use_letkf:
    obcovlocal = np.empty((nobs,nobs),np.float)
else:
    obcovlocal = None

if global_enkf: # model-space localization matrix
    n = 0
    covlocal_modelspace = np.empty((nx*ny,nx*ny),np.float)
    x1 = x.reshape(nx*ny); y1 = y.reshape(nx*ny)
    for n in range(nx*ny):
        dist = cartdist(x1[n],y1[n],x1,y1,nc_climo.L,nc_climo.L)
        covlocal_modelspace[n,:] = gaspcohn(dist/hcovlocal_scale)

obtimes = nc_truth.variables['t'][:]
if read_restart:
    timeslist = obtimes.tolist()
    ntstart = timeslist.index(tstart)
    print('# restarting from %s.nc ntstart = %s' % (exptname,ntstart))
else:
    ntstart = 0
assim_interval = obtimes[1]-obtimes[0]
assim_timesteps = int(np.round(assim_interval/models[0].dt))
print('# ntime,pverr_a,pvsprd_a,pverr_b,pvsprd_b,obinc_b,osprd_b,obinc_a,obsprd_a,omaomb/oberr,obbias_b,inflation,tr(P^a)/tr(P^b)')

# initialize model clock
for nanal in range(nanals):
    models[nanal].t = obtimes[ntstart]
    models[nanal].timesteps = assim_timesteps

# initialize output file.
if savedata is not None:
   nc = Dataset('%s.nc' % exptname, mode='w', format='NETCDF4_CLASSIC')
   nc.r = models[0].r
   nc.f = models[0].f
   nc.U = models[0].U
   nc.L = models[0].L
   nc.H = models[0].H
   nc.nanals = nanals
   nc.hcovlocal_scale = hcovlocal_scale
   nc.vcovlocal_fact = vcovlocal_fact
   nc.oberrstdev = oberrstdev
   nc.g = nc_climo.g; nc.theta0 = nc_climo.theta0
   nc.nsq = models[0].nsq
   nc.tdiab = models[0].tdiab
   nc.dt = models[0].dt
   nc.diff_efold = models[0].diff_efold
   nc.diff_order = models[0].diff_order
   nc.filename_climo = filename_climo
   nc.filename_truth = filename_truth
   nc.symmetric = models[0].symmetric
   xdim = nc.createDimension('x',models[0].N)
   ydim = nc.createDimension('y',models[0].N)
   z = nc.createDimension('z',2)
   t = nc.createDimension('t',None)
   obs = nc.createDimension('obs',nobs)
   ens = nc.createDimension('ens',nanals)
   pv_t =\
   nc.createVariable('pv_t',np.float32,('t','z','y','x'),zlib=True)
   pv_b =\
   nc.createVariable('pv_b',np.float32,('t','ens','z','y','x'),zlib=True)
   pv_a =\
   nc.createVariable('pv_a',np.float32,('t','ens','z','y','x'),zlib=True)
   pv_a.units = 'K'
   pv_b.units = 'K'
   inf = nc.createVariable('inflation',np.float32,('t','z','y','x'),zlib=True)
   pv_obs = nc.createVariable('obs',np.float32,('t','obs'))
   x_obs = nc.createVariable('x_obs',np.float32,('t','obs'))
   y_obs = nc.createVariable('y_obs',np.float32,('t','obs'))
   # eady pv scaled by g/(f*theta0) so du/dz = d(pv)/dy
   xvar = nc.createVariable('x',np.float32,('x',))
   xvar.units = 'meters'
   yvar = nc.createVariable('y',np.float32,('y',))
   yvar.units = 'meters'
   zvar = nc.createVariable('z',np.float32,('z',))
   zvar.units = 'meters'
   tvar = nc.createVariable('t',np.float32,('t',))
   tvar.units = 'seconds'
   ensvar = nc.createVariable('ens',np.int32,('ens',))
   ensvar.units = 'dimensionless'
   xvar[:] = np.arange(0,models[0].L,models[0].L/models[0].N)
   yvar[:] = np.arange(0,models[0].L,models[0].L/models[0].N)
   zvar[0] = 0; zvar[1] = models[0].H
   ensvar[:] = np.arange(1,nanals+1)

# initialize kinetic energy error/spread spectra
kespec_errmean = None; kespec_sprdmean = None

ncount = 0
nanals2 = 4 # ensemble members used for kespec spread

for ntime in range(nassim):

    # check model clock
    if models[0].t != obtimes[ntime+ntstart]:
        raise ValueError('model/ob time mismatch %s vs %s' %\
        (models[0].t, obtimes[ntime+ntstart]))

    t1 = time.time()
    if not fixed:
        # randomly choose points from model grid
        if nobs == nx*ny:
            indxob = np.arange(nx*ny)
        else:
            indxob = np.sort(rsobs.choice(nx*ny,nobs,replace=False))
    else:
        mask = np.zeros((ny,nx),np.bool)
<<<<<<< HEAD
        # if every other grid point observed, shift every other time step
        # so every grid point is observed in 2 cycles.
        if nobs == nx*ny//2:
            if ntime%2:
                mask[0:ny,1:nx:2] = True
            else:
                mask[0:ny,0:nx:2] = True
        else:
            mask[0:ny:nskip,0:nx:nskip] = True
=======
        # if every other grid point observed (or every 4th),
        # shift so every grid point observed over 2 or 4 cycles.
        if nobs == nx*ny//2:
            if ntime%2:
               mask[:,1:nx:2] = True
            else:
               mask[:,0:nx:2] = True
        if nobs == nx*ny//4:
            if ntime%4==0:
                mask[0:ny:2,0:nx:2] = True
            elif ntime%4==1:
                mask[0:ny:2,1:nx:2] = True
            elif ntime%4==2:
                mask[1:ny:2,0:nx:2] = True
            elif ntime%4==3:
                mask[1:ny:2,1:nx:2] = True
>>>>>>> c9fe9ca5
        indxob = np.flatnonzero(mask)
    for k in range(2):
        # surface temp obs
        pvob[k] = scalefact*pv_truth[ntime+ntstart,k,:,:].ravel()[indxob]
        pvob[k] += rsobs.normal(scale=oberrstdev,size=nobs) # add ob errors
    xob = x.ravel()[indxob]
    yob = y.ravel()[indxob]
    # compute covariance localization function for each ob
    if not fixed or ntime == 0:
        for nob in range(nobs):
            dist = cartdist(xob[nob],yob[nob],x,y,nc_climo.L,nc_climo.L)
            covlocal = gaspcohn(dist/hcovlocal_scale)
            covlocal_tmp[nob] = covlocal.ravel()
            dist = cartdist(xob[nob],yob[nob],xob,yob,nc_climo.L,nc_climo.L)
            if not use_letkf: obcovlocal[nob] = gaspcohn(dist/hcovlocal_scale)

    # first-guess spread (need later to compute inflation factor)
    fsprd = ((pvens - pvens.mean(axis=0))**2).sum(axis=0)/(nanals-1)

    # compute forward operator.
    # hxens is ensemble in observation space.
    hxens = np.empty((nanals,2,nobs),np.float)
    for nanal in range(nanals):
        for k in range(2):
            hxens[nanal,k,...] = scalefact*pvens[nanal,k,...].ravel()[indxob] # surface pv obs
    hxensmean_b = hxens.mean(axis=0)
    obsprd = ((hxens-hxensmean_b)**2).sum(axis=0)/(nanals-1)
    # innov stats for background
    obfits = pvob - hxensmean_b
    obfits_b = (obfits**2).mean()
    obbias_b = obfits.mean()
    obsprd_b = obsprd.mean()
    pvensmean_b = pvens.mean(axis=0).copy()
    pverr_b = (scalefact*(pvensmean_b-pv_truth[ntime+ntstart]))**2
    pvsprd_b = ((scalefact*(pvensmean_b-pvens))**2).sum(axis=0)/(nanals-1)

    if savedata is not None:
        if savedata == 'restart' and ntime != nassim-1:
            pass
        else:
            pv_t[ntime] = pv_truth[ntime+ntstart]
            pv_b[ntime,:,:,:] = scalefact*pvens
            pv_obs[ntime] = pvob
            x_obs[ntime] = xob
            y_obs[ntime] = yob

    # EnKF update
    # create 1d state vector.
    xens = pvens.reshape(nanals,2,nx*ny)
    # update state vector.
    if direct_insertion and nobs == nx*ny:
        for nanal in range(nanals):
            xens[nanal] =\
            pv_truth[ntime+ntstart].reshape(2,nx*ny) + \
            rsobs.normal(scale=oberrstdev,size=(2,nx*ny))/scalefact
        xens = xens - xens.mean(axis=0) + \
        pv_truth[ntime+ntstart].reshape(2,nx*ny) + \
        rsobs.normal(scale=oberrstdev,size=(2,nx*ny))/scalefact
    else:
        # hxens,pvob are in PV units, xens is not 
        if global_enkf and not use_letkf:
            xens = bulk_ensrf(xens,indxob,pvob,oberrvar,covlocal_modelspace,vcovlocal_fact,scalefact,denkf=denkf)
        else:
            xens =\
            enkf_update(xens,hxens,pvob,oberrvar,covlocal_tmp,vcovlocal_fact,obcovlocal=obcovlocal,denkf=denkf)
    # back to 3d state vector
    pvens = xens.reshape((nanals,2,ny,nx))
    t2 = time.time()
    if profile: print('cpu time for EnKF update',t2-t1)

    # forward operator on posterior ensemble.
    for nanal in range(nanals):
        for k in range(2):
            hxens[nanal,k,...] = scalefact*pvens[nanal,k,...].ravel()[indxob] # surface pv obs

    # ob space diagnostics
    hxensmean_a = hxens.mean(axis=0)
    obsprd_a = (((hxens-hxensmean_a)**2).sum(axis=0)/(nanals-1)).mean()
    # expected value is HPaHT (obsprd_a).
    obinc_a = ((hxensmean_a-hxensmean_b)*(pvob-hxensmean_a)).mean()
    # expected value is HPbHT (obsprd_b).
    obinc_b = ((hxensmean_a-hxensmean_b)*(pvob-hxensmean_b)).mean()
    # expected value R (oberrvar).
    omaomb = ((pvob-hxensmean_a)*(pvob-hxensmean_b)).mean()

    # posterior multiplicative inflation.
    pvensmean_a = pvens.mean(axis=0)
    pvprime = pvens-pvensmean_a
    asprd = (pvprime**2).sum(axis=0)/(nanals-1)
    asprd_over_fsprd = asprd.mean()/fsprd.mean()
    if covinflate2 < 0:
        # relaxation to prior stdev (Whitaker & Hamill 2012)
        asprd = np.sqrt(asprd); fsprd = np.sqrt(fsprd)
        inflation_factor = 1.+covinflate1*(fsprd-asprd)/asprd
    else:
        # Hodyss et al 2016 inflation (covinflate1=covinflate2=1 works well in perfect
        # model, linear gaussian scenario)
        # inflation = asprd + (asprd/fsprd)**2((fsprd/nanals)+2*inc**2/(nanals-1))
        inc = pvensmean_a - pvensmean_b
        inflation_factor = covinflate1*asprd + \
        (asprd/fsprd)**2*((fsprd/nanals) + covinflate2*(2.*inc**2/(nanals-1)))
        inflation_factor = np.sqrt(inflation_factor/asprd)
    pvprime = pvprime*inflation_factor
    pvens = pvprime + pvensmean_a

    # print out analysis error, spread and innov stats for background
    pverr_a = (scalefact*(pvensmean_a-pv_truth[ntime+ntstart]))**2
    pvsprd_a = ((scalefact*(pvensmean_a-pvens))**2).sum(axis=0)/(nanals-1)
    print("%s %g %g %g %g %g %g %g %g %g %g %g %g" %\
    (ntime+ntstart,np.sqrt(pverr_a.mean()),np.sqrt(pvsprd_a.mean()),\
     np.sqrt(pverr_b.mean()),np.sqrt(pvsprd_b.mean()),\
     obinc_b,obsprd_b,obinc_a,obsprd_a,omaomb/oberrvar.mean(),obbias_b,inflation_factor.mean(),asprd_over_fsprd))

    # save data.
    if savedata is not None:
        if savedata == 'restart' and ntime != nassim-1:
            pass
        else:
            pv_a[ntime,:,:,:] = scalefact*pvens
            tvar[ntime] = obtimes[ntime+ntstart]
            inf[ntime] = inflation_factor
            nc.sync()

    # run forecast ensemble to next analysis time
    t1 = time.time()
    for nanal in range(nanals):
        pvens[nanal] = models[nanal].advance(pvens[nanal])
    t2 = time.time()
    if profile: print('cpu time for ens forecast',t2-t1)

    # compute spectra of error and spread
    if ntime >= nassim_spinup:
        pvfcstmean = pvens.mean(axis=0)
        pverrspec = scalefact*rfft2(pvfcstmean - pv_truth[ntime+ntstart])
        psispec = models[0].invert(pverrspec)
        psispec = psispec/(models[0].N*np.sqrt(2.))
        kespec = (models[0].ksqlsq*(psispec*np.conjugate(psispec))).real
        if kespec_errmean is None:
            kespec_errmean =\
            (models[0].ksqlsq*(psispec*np.conjugate(psispec))).real
        else:
            kespec_errmean = kespec_errmean + kespec
        for nanal in range(nanals2):
            pvsprdspec = scalefact*rfft2(pvens[nanal] - pvfcstmean)
            psispec = models[0].invert(pvsprdspec)
            psispec = psispec/(models[0].N*np.sqrt(2.))
            kespec = (models[0].ksqlsq*(psispec*np.conjugate(psispec))).real
            if kespec_sprdmean is None:
                kespec_sprdmean =\
                (models[0].ksqlsq*(psispec*np.conjugate(psispec))).real/nanals2
            else:
                kespec_sprdmean = kespec_sprdmean+kespec/nanals2
        ncount += 1

if savedata: nc.close()

if ncount:
    kespec_sprdmean = kespec_sprdmean/ncount
    kespec_errmean = kespec_errmean/ncount
    N = models[0].N
    k = np.abs((N*np.fft.fftfreq(N))[0:(N//2)+1])
    l = N*np.fft.fftfreq(N)
    k,l = np.meshgrid(k,l)
    ktot = np.sqrt(k**2+l**2)
    ktotmax = (N//2)+1
    kespec_err = np.zeros(ktotmax,np.float)
    kespec_sprd = np.zeros(ktotmax,np.float)
    for i in range(kespec_errmean.shape[2]):
        for j in range(kespec_errmean.shape[1]):
            totwavenum = ktot[j,i]
            if int(totwavenum) < ktotmax:
                kespec_err[int(totwavenum)] = kespec_err[int(totwavenum)] +\
                kespec_errmean[:,j,i].mean(axis=0)
                kespec_sprd[int(totwavenum)] = kespec_sprd[int(totwavenum)] +\
                kespec_sprdmean[:,j,i].mean(axis=0)
    
    print('# mean error/spread',kespec_errmean.sum(), kespec_sprdmean.sum())
    plt.figure()
    wavenums = np.arange(ktotmax,dtype=np.float)
    for n in range(1,ktotmax):
        print('# ',wavenums[n],kespec_err[n],kespec_sprd[n])
    plt.loglog(wavenums[1:-1],kespec_err[1:-1],color='r')
    plt.loglog(wavenums[1:-1],kespec_sprd[1:-1],color='b')
    plt.title('error (red) and spread (blue) spectra')
    plt.savefig('errorspread_spectra_%s.png' % exptname)<|MERGE_RESOLUTION|>--- conflicted
+++ resolved
@@ -57,7 +57,6 @@
 
 profile = False # turn on profiling?
 
-<<<<<<< HEAD
 use_letkf = True  # use LETKF
 global_enkf = False # global EnSRF solve
 denkf = False # use Sakov DEnKF to update ens perts
@@ -65,15 +64,6 @@
 # if savedata not None, netcdf filename will be defined by env var 'exptname'
 # if savedata = 'restart', only last time is saved (so expt can be restarted)
 #savedata = True 
-=======
-use_letkf = True  # use serial EnSRF
-global_enkf = False # global EnSRF solve
-denkf = False # use Sakov DEnKF to update ens perts
-read_restart = False
-savedata = None # if not None, netcdf filename to save data.
-#savedata = True # filename given by exptname env var
-#savedata = 'sqg_enkf.nc'
->>>>>>> c9fe9ca5
 #savedata = 'restart'
 savedata = None
 #nassim = 101 
@@ -92,10 +82,7 @@
 filename_climo = 'sqg_N96_12hrly.nc' # file name for forecast model climo
 # perfect model
 filename_truth = 'sqg_N96_12hrly.nc' # file name for nature run to draw obs
-<<<<<<< HEAD
-=======
 #filename_truth = 'sqg_N256_N96_12hrly.nc' # file name for nature run to draw obs
->>>>>>> c9fe9ca5
 
 print('# filename_modelclimo=%s' % filename_climo)
 print('# filename_truth=%s' % filename_truth)
@@ -152,14 +139,8 @@
 # if nobs > 0, each ob time nobs ob locations are randomly sampled (without
 # replacement) from the model grid
 # if nobs < 0, fixed network of every Nth grid point used (N = -nobs)
-<<<<<<< HEAD
-#nobs = nx*ny//2 # number of obs to assimilate (randomly distributed)
-=======
-nobs = nx*ny
-#nobs = 3*nx*ny//4 # number of obs to assimilate (randomly distributed)
->>>>>>> c9fe9ca5
 #nobs = nx*ny//16 # number of obs to assimilate (randomly distributed)
-#nobs = -1 # fixed network, every -nobs grid points. nobs=-1 obs at all pts.
+nobs = -1 # fixed network, every -nobs grid points. nobs=-1 obs at all pts.
 
 # nature run
 nc_truth = Dataset(filename_truth)
@@ -175,12 +156,7 @@
 else:
     fixed = False
     print('# random network nobs = %s' % nobs)
-<<<<<<< HEAD
-if nobs == nx*ny//2: fixed=True
-=======
-# used fixed network if nobs is one half or one quarter of grid.
-if nobs == nx*ny//2 or nobs == nx*ny//4: fixed=True
->>>>>>> c9fe9ca5
+if nobs == nx*ny//2: fixed=True # used fixed network for obs every other grid point
 oberrvar = oberrstdev**2*np.ones(nobs,np.float)
 pvob = np.empty((2,nobs),np.float)
 covlocal = np.empty((ny,nx),np.float)
@@ -292,7 +268,6 @@
             indxob = np.sort(rsobs.choice(nx*ny,nobs,replace=False))
     else:
         mask = np.zeros((ny,nx),np.bool)
-<<<<<<< HEAD
         # if every other grid point observed, shift every other time step
         # so every grid point is observed in 2 cycles.
         if nobs == nx*ny//2:
@@ -302,24 +277,6 @@
                 mask[0:ny,0:nx:2] = True
         else:
             mask[0:ny:nskip,0:nx:nskip] = True
-=======
-        # if every other grid point observed (or every 4th),
-        # shift so every grid point observed over 2 or 4 cycles.
-        if nobs == nx*ny//2:
-            if ntime%2:
-               mask[:,1:nx:2] = True
-            else:
-               mask[:,0:nx:2] = True
-        if nobs == nx*ny//4:
-            if ntime%4==0:
-                mask[0:ny:2,0:nx:2] = True
-            elif ntime%4==1:
-                mask[0:ny:2,1:nx:2] = True
-            elif ntime%4==2:
-                mask[1:ny:2,0:nx:2] = True
-            elif ntime%4==3:
-                mask[1:ny:2,1:nx:2] = True
->>>>>>> c9fe9ca5
         indxob = np.flatnonzero(mask)
     for k in range(2):
         # surface temp obs
