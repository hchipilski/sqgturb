import numpy as np
from scipy.linalg import lapack, inv

# function definitions.


def cartdist(x1, y1, x2, y2, xmax, ymax):
    """cartesian distance on doubly periodic plane"""
    dx = np.abs(x1 - x2)
    dy = np.abs(y1 - y2)
    dx = np.where(dx > 0.5 * xmax, xmax - dx, dx)
    dy = np.where(dy > 0.5 * ymax, ymax - dy, dy)
    return np.sqrt(dx ** 2 + dy ** 2)


def gaspcohn(r):
    """
    Gaspari-Cohn taper function.
    very close to exp(-(r/c)**2), where c = sqrt(0.15)
    r should be >0 and normalized so taper = 0 at r = 1
    """
    rr = 2.0 * r
    rr += 1.0e-13  # avoid divide by zero warnings from numpy
    taper = np.where(
        r <= 0.5,
        (((-0.25 * rr + 0.5) * rr + 0.625) * rr - 5.0 / 3.0) * rr ** 2 + 1.0,
        np.zeros(r.shape, r.dtype),
    )
    taper = np.where(
        np.logical_and(r > 0.5, r < 1.0),
        ((((rr / 12.0 - 0.5) * rr + 0.625) * rr + 5.0 / 3.0) * rr - 5.0) * rr
        + 4.0
        - 2.0 / (3.0 * rr),
        taper,
    )
    return taper


def enkf_update(
    xens, xens2, hxens, hxens2, obs, oberrs, covlocal, obcovlocal=None, gainform=False
):
    """serial potter method or LETKF (if obcovlocal is None)"""

    nanals, nlevs, ndim = xens.shape
    nanals2 = xens2.shape[0] # modulated ensemble
    nobs = obs.shape[-1]
    xmean = xens.mean(axis=0)
    xprime = xens - xmean
    xprime2 = xens2 - xmean
    hxmean = hxens.mean(axis=0)
    hxprime = hxens - hxmean
<<<<<<< HEAD
    hxprime2 = hxens2 - hxmean

    if obcovlocal is not None:  # serial EnSRF update

        for nob, ob, oberr in zip(np.arange(nobs), obs, oberrs):
            ominusf = ob - hxmean[nob].copy()
            hxens = hxprime[:, nob].copy()
            hxens2 = hxprime2[:, nob].copy()
            hpbht = (hxens2 ** 2).sum() / (nanals - 1)
            gainfact = (
                (hpbht + oberr)
                / hpbht
                * (1.0 - np.sqrt(oberr / (hpbht + oberr)))
            )
            # state space update
            # only update points closer than localization radius to ob
            mask = covlocal[nob, :] > 1.0e-10
=======
    fact = np.array([1.0, 1.0], np.float32)

    if obcovlocal is not None:  # serial EnSRF update

        for kob in range(2):
            fact[:] = 1.0
            fact[1 - kob] = vcovlocal_fact
            for nob, ob, oberr in zip(np.arange(nobs), obs[kob], oberrs):
                ominusf = ob - hxmean[kob, nob].copy()
                hxens = hxprime[:, kob, nob].copy().reshape((nanals, 1))
                hpbht = (hxens ** 2).sum() / (nanals - 1)
                gainfact = (
                    (hpbht + oberr)
                    / hpbht
                    * (1.0 - np.sqrt(oberr / (hpbht + oberr)))
                )
                # state space update
                # only update points closer than localization radius to ob
                mask = covlocal[nob, :] > 1.0e-10
                for k in range(2):
                    pbht = (xprime[:, k, mask].T * hxens[:, 0]).sum(axis=1) / float(
                        nanals - 1
                    )
                    kfgain = fact[k] * covlocal[nob, mask] * pbht / (hpbht + oberr)
                    xmean[k, mask] = xmean[k, mask] + kfgain * ominusf
                    xprime[:, k, mask] = xprime[:, k, mask] - gainfact * kfgain * hxens
                # observation space update
                # only update obs within localization radius
                mask = obcovlocal[nob, :] > 1.0e-10
                for k in range(2):
                    pbht = (hxprime[:, k, mask].T * hxens[:, 0]).sum(axis=1) / float(
                        nanals - 1
                    )
                    kfgain = fact[k] * obcovlocal[nob, mask] * pbht / (hpbht + oberr)
                    hxmean[k, mask] = hxmean[k, mask] + kfgain * ominusf
                    hxprime[:, k, mask] = (
                        hxprime[:, k, mask] - gainfact * kfgain * hxens
                    )
        return xmean + xprime

    else:  # LETKF update

        ndim1 = covlocal.shape[-1]
        hx = np.empty((nanals, 2 * nobs), np.float32)
        omf = np.empty(2 * nobs, np.float32)
        oberrvar = np.empty(2 * nobs, np.float32)
        covlocal_tmp = np.empty((2 * nobs, 2, ndim1), np.float32)
        for kob in range(2):
            fact[:] = 1.0
            fact[1 - kob] = vcovlocal_fact
            oberrvar[kob * nobs : (kob + 1) * nobs] = oberrs[:]
            omf[kob * nobs : (kob + 1) * nobs] = obs[kob, :] - hxmean[kob, :]
            hx[:, kob * nobs : (kob + 1) * nobs] = hxprime[:, kob, :]
>>>>>>> eb57b7b7
            for k in range(2):
                pbht = (xprime2[:, k, mask].T * hxens2).sum(axis=1) / float(
                    nanals - 1
                )
                kfgain = covlocal[nob, mask] * pbht / (hpbht + oberr)
                xmean[k, mask] += kfgain * ominusf
                xprime[:, k, mask] -= gainfact * kfgain * hxens[:,np.newaxis]
                xprime2[:, k, mask] -= gainfact * kfgain * hxens2[:,np.newaxis]
            # observation space update
            # only update obs within localization radius
            mask = obcovlocal[nob, :] > 1.0e-10
            pbht = (hxprime[:, mask].T * hxens).sum(axis=1) / float(
                nanals - 1
            )
            kfgain = obcovlocal[nob, mask] * pbht / (hpbht + oberr)
            hxmean[mask] += kfgain * ominusf
            hxprime[:, mask]  -= gainfact * kfgain * hxens[:,np.newaxis]
            hxprime2[:, mask] -= gainfact * kfgain * hxens2[:,np.newaxis]

        return xmean + xprime

    else:  # LGETKF update

        def calcwts(hx_orig, hx, Rinv, ominusf):

            normfact = np.array(np.sqrt(hx_orig.shape[0]-1),dtype=np.float32)
            # gain-form etkf solution
            # HZ^T = hxens * R**-1/2
            # compute eigenvectors/eigenvalues of A = HZ^T HZ (C=left SV)
            # (in Bishop paper HZ is nobs, nanals, here is it nanals, nobs)
            # normalize so dot product is covariance
            YbsqrtRinv = hx*np.sqrt(Rinv)/normfact
            YbRinv = hx*Rinv/normfact
            a = np.dot(YbsqrtRinv,YbsqrtRinv.T)
            evals, evecs, info = lapack.dsyevd(a)
            evals = evals.clip(min=np.finfo(evals.dtype).eps)
            gamma_inv = 1./evals
            # gammapI used in calculation of posterior cov in ensemble space
            gammapI = evals+1.
            # create HZ^T R**-1/2
            # compute factor to multiply with model space ensemble perturbations
            # to compute analysis increment (for mean update).
            # This is the factor C (Gamma + I)**-1 C^T (HZ)^ T R**-1/2 (y - HXmean)
            # in Bishop paper (eqs 10-12).
            # pa = C (Gamma + I)**-1 C^T (analysis error cov in ensemble space)
            pa = np.dot(evecs/gammapI[np.newaxis,:],evecs.T)
            # wts_ensmean = C (Gamma + I)**-1 C^T (HZ)^ T R**-1/2 (y - HXmean)
            wts_ensmean = np.dot(pa, np.dot(YbRinv,ominusf))/normfact
            # compute factor to multiply with model space ensemble perturbations
            # to compute analysis increment (for perturbation update), save in single precision.
            # This is -C [ (I - (Gamma+I)**-1/2)*Gamma**-1 ] C^T (HZ)^T R**-1/2 HXprime
            # in Bishop paper (eqn 29).
            pa=np.dot(evecs*(1.-np.sqrt(1./gammapI[np.newaxis,:]))*gamma_inv[np.newaxis,:],evecs.T)
            # wts_ensperts = -C [ (I - (Gamma+I)**-1/2)*Gamma**-1 ] C^T (HZ)^T R**-1/2 HXprime
            wts_ensperts = -np.dot(pa, np.dot(YbRinv,hx_orig.T)).T/normfact # use orig ens here
            return wts_ensmean, wts_ensperts

        for n in range(covlocal.shape[-1]):
            mask = covlocal[:,n] > 1.0e-10
            Rinv = covlocal[mask, n] / oberrs[mask]
            ominusf = (obs-hxmean)[mask]
            wts_ensmean,wts_ensperts = calcwts(hxprime[:, mask], hxprime2[:, mask], Rinv, ominusf)
            # increments constructed from weighted modulated ensemble member prior perts.
            for k in range(2):
                xmean[k,n] += np.dot(wts_ensmean,xprime2[:,k,n])
                # use orig ens on lhs, mod ens on rhs
                xprime[:,k,n] += np.dot(wts_ensperts,xprime2[:,k,n])
            xens[:,:,n] = xmean[:,n]+xprime[:,:,n]

<<<<<<< HEAD
        return xens
=======
    # create 1d state vector arrays
    xmean = xmean2.reshape(ndim)
    xprime = xprime2.reshape((nanals, ndim))
    obs = obs.reshape(nobs)
    oberrstd = np.sqrt(np.concatenate((oberrs, oberrs)))
    # normalize obs by ob erro stdev
    obs = obs / oberrstd

    # forward operator
    hxmean = pv_scalefact * xmean[indxob]
    hxprime = pv_scalefact * xprime[:, indxob] / oberrstd

    eye = np.eye(nobs)
    Pb = covlocal * np.dot(xprime.T, xprime) / (nanals - 1)
    D = pv_scalefact ** 2 * Pb[np.ix_(indxob, indxob)] + eye
    PbHT = pv_scalefact * Pb[:, indxob]

    # see https://doi.org/10.1175/JTECH-D-16-0140.1 eqn 5

    # using Cholesky and LU decomp
    Dsqrt, info = lapack.dpotrf(D,overwrite_a=0)
    Dinv, info = lapack.dpotri(Dsqrt)
    # lapack only returns the upper triangular part
    Dinv += np.triu(Dinv, k=1).T
    kfgain = np.dot(PbHT, Dinv)
    Dsqrt = np.triu(Dsqrt)
    DplusDsqrtinv = inv(D+Dsqrt) # uses lapack dgetrf,dgetri
    reducedgain = np.dot(PbHT, DplusDsqrtinv)

    # Using eigenanalysis
    #evals, eigs, info = lapack.dsyevd(D)
    ##evals, eigs, info, isuppz, info = lapack.dsyevr(D)
    #evals = evals.clip(min=np.finfo(evals.dtype).eps)
    #Dinv = (eigs * (1.0 / evals)).dot(eigs.T)
    #kfgain = np.dot(PbHT, Dinv)
    #DplusDsqrtinv = (eigs * (1.0 / (evals + np.sqrt(evals)))).dot(eigs.T)
    #reducedgain = np.dot(PbHT, DplusDsqrtinv)

    # mean and perturbation update
    xmean += np.dot(kfgain, obs - hxmean)
    xprime -= np.dot(reducedgain, hxprime.T).T

    # back to 2d state vectors
    xmean2 = xmean.reshape((2, ndim1))
    xprime2 = xprime.reshape((nanals, 2, ndim1))
    xens = xmean2 + xprime2

    return xens
>>>>>>> eb57b7b7
<|MERGE_RESOLUTION|>--- conflicted
+++ resolved
@@ -49,7 +49,6 @@
     xprime2 = xens2 - xmean
     hxmean = hxens.mean(axis=0)
     hxprime = hxens - hxmean
-<<<<<<< HEAD
     hxprime2 = hxens2 - hxmean
 
     if obcovlocal is not None:  # serial EnSRF update
@@ -67,61 +66,7 @@
             # state space update
             # only update points closer than localization radius to ob
             mask = covlocal[nob, :] > 1.0e-10
-=======
-    fact = np.array([1.0, 1.0], np.float32)
 
-    if obcovlocal is not None:  # serial EnSRF update
-
-        for kob in range(2):
-            fact[:] = 1.0
-            fact[1 - kob] = vcovlocal_fact
-            for nob, ob, oberr in zip(np.arange(nobs), obs[kob], oberrs):
-                ominusf = ob - hxmean[kob, nob].copy()
-                hxens = hxprime[:, kob, nob].copy().reshape((nanals, 1))
-                hpbht = (hxens ** 2).sum() / (nanals - 1)
-                gainfact = (
-                    (hpbht + oberr)
-                    / hpbht
-                    * (1.0 - np.sqrt(oberr / (hpbht + oberr)))
-                )
-                # state space update
-                # only update points closer than localization radius to ob
-                mask = covlocal[nob, :] > 1.0e-10
-                for k in range(2):
-                    pbht = (xprime[:, k, mask].T * hxens[:, 0]).sum(axis=1) / float(
-                        nanals - 1
-                    )
-                    kfgain = fact[k] * covlocal[nob, mask] * pbht / (hpbht + oberr)
-                    xmean[k, mask] = xmean[k, mask] + kfgain * ominusf
-                    xprime[:, k, mask] = xprime[:, k, mask] - gainfact * kfgain * hxens
-                # observation space update
-                # only update obs within localization radius
-                mask = obcovlocal[nob, :] > 1.0e-10
-                for k in range(2):
-                    pbht = (hxprime[:, k, mask].T * hxens[:, 0]).sum(axis=1) / float(
-                        nanals - 1
-                    )
-                    kfgain = fact[k] * obcovlocal[nob, mask] * pbht / (hpbht + oberr)
-                    hxmean[k, mask] = hxmean[k, mask] + kfgain * ominusf
-                    hxprime[:, k, mask] = (
-                        hxprime[:, k, mask] - gainfact * kfgain * hxens
-                    )
-        return xmean + xprime
-
-    else:  # LETKF update
-
-        ndim1 = covlocal.shape[-1]
-        hx = np.empty((nanals, 2 * nobs), np.float32)
-        omf = np.empty(2 * nobs, np.float32)
-        oberrvar = np.empty(2 * nobs, np.float32)
-        covlocal_tmp = np.empty((2 * nobs, 2, ndim1), np.float32)
-        for kob in range(2):
-            fact[:] = 1.0
-            fact[1 - kob] = vcovlocal_fact
-            oberrvar[kob * nobs : (kob + 1) * nobs] = oberrs[:]
-            omf[kob * nobs : (kob + 1) * nobs] = obs[kob, :] - hxmean[kob, :]
-            hx[:, kob * nobs : (kob + 1) * nobs] = hxprime[:, kob, :]
->>>>>>> eb57b7b7
             for k in range(2):
                 pbht = (xprime2[:, k, mask].T * hxens2).sum(axis=1) / float(
                     nanals - 1
@@ -191,55 +136,4 @@
                 xprime[:,k,n] += np.dot(wts_ensperts,xprime2[:,k,n])
             xens[:,:,n] = xmean[:,n]+xprime[:,:,n]
 
-<<<<<<< HEAD
-        return xens
-=======
-    # create 1d state vector arrays
-    xmean = xmean2.reshape(ndim)
-    xprime = xprime2.reshape((nanals, ndim))
-    obs = obs.reshape(nobs)
-    oberrstd = np.sqrt(np.concatenate((oberrs, oberrs)))
-    # normalize obs by ob erro stdev
-    obs = obs / oberrstd
-
-    # forward operator
-    hxmean = pv_scalefact * xmean[indxob]
-    hxprime = pv_scalefact * xprime[:, indxob] / oberrstd
-
-    eye = np.eye(nobs)
-    Pb = covlocal * np.dot(xprime.T, xprime) / (nanals - 1)
-    D = pv_scalefact ** 2 * Pb[np.ix_(indxob, indxob)] + eye
-    PbHT = pv_scalefact * Pb[:, indxob]
-
-    # see https://doi.org/10.1175/JTECH-D-16-0140.1 eqn 5
-
-    # using Cholesky and LU decomp
-    Dsqrt, info = lapack.dpotrf(D,overwrite_a=0)
-    Dinv, info = lapack.dpotri(Dsqrt)
-    # lapack only returns the upper triangular part
-    Dinv += np.triu(Dinv, k=1).T
-    kfgain = np.dot(PbHT, Dinv)
-    Dsqrt = np.triu(Dsqrt)
-    DplusDsqrtinv = inv(D+Dsqrt) # uses lapack dgetrf,dgetri
-    reducedgain = np.dot(PbHT, DplusDsqrtinv)
-
-    # Using eigenanalysis
-    #evals, eigs, info = lapack.dsyevd(D)
-    ##evals, eigs, info, isuppz, info = lapack.dsyevr(D)
-    #evals = evals.clip(min=np.finfo(evals.dtype).eps)
-    #Dinv = (eigs * (1.0 / evals)).dot(eigs.T)
-    #kfgain = np.dot(PbHT, Dinv)
-    #DplusDsqrtinv = (eigs * (1.0 / (evals + np.sqrt(evals)))).dot(eigs.T)
-    #reducedgain = np.dot(PbHT, DplusDsqrtinv)
-
-    # mean and perturbation update
-    xmean += np.dot(kfgain, obs - hxmean)
-    xprime -= np.dot(reducedgain, hxprime.T).T
-
-    # back to 2d state vectors
-    xmean2 = xmean.reshape((2, ndim1))
-    xprime2 = xprime.reshape((nanals, 2, ndim1))
-    xens = xmean2 + xprime2
-
-    return xens
->>>>>>> eb57b7b7
+        return xens